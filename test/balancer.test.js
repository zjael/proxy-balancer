const Balancer = require('../lib/balancer');
const chai = require('chai');
const ProxyAgent = require('simple-proxy-agent');
const chaiAsPromised = require('chai-as-promised');
const http = require('http');
const utils = require('./test-utils');
const axios = require('axios')
const got = require('got')
const tunnel = require('tunnel')
const sinon = require('sinon')

const retryOptions = Balancer.retryOptions
const expect = chai.expect;
chai.use(chaiAsPromised);

const ports = [
  4001,
  4002,
  4003,
  4004
]
<<<<<<< HEAD
const fetchProxies = (i) => (i ? 'http://127.0.0.1:' + ports[i] : ports.map(port => 'http://127.0.0.1:' + port))
=======
const fetchProxies = () => ports.map(port => 'http://127.0.0.1:' + port)
const createTestServer = () => http.createServer((req, res) => {
  res.writeHead(200, { 'Content-type': 'text/plan' });
  res.write('test');
  res.end();
}).listen(8080);
const createFailureServer = () => http.createServer((req, res) => {
  res.statusCode = 500
  res.write('fail');
  res.end();
}).listen(8080);
>>>>>>> 903bf4e9

describe('Proxy Balancer', () => {
  let servers;
  let singleServer;

  before(done => {
    servers = ports.map(port => utils.createProxyServer().listen(port));
    done();
  });

  after(done => {
    for (const server of servers) {
      server.close();
    }
    sinon.restore();
    done();
  })

  afterEach(done => {
    if (singleServer) singleServer.close()
    done();
  })

  context('fetchProxies(..)', () => {
    it('should populate proxies using fetchProxies', (done) => {
      const balancer = new Balancer({
        fetchProxies
      });

      balancer.getProxies().then(proxies => {
        for (const port of ports) {
          expect(proxies).to.deep.include({ url: 'http://127.0.0.1:' + port });
        }
        done();
      });
    });

    it('should catch fetchProxies error', async () => {
      const errorMsg = "Intended error";
      const balancer = new Balancer({
        fetchProxies() {
          throw new Error(errorMsg);
        }
      });

      await expect(balancer.request()).to.be.rejectedWith(errorMsg);
    });

    it('should catch empty proxy list error', async () => {
      const balancer = new Balancer({
        fetchProxies() {
          return [];
        }
      });

      await expect(balancer.request()).to.be.rejectedWith("Empty proxy list");
    });
  })

  context('base functionalities', () => {
    it('should use new proxy on each request - round robin', async () => {
      const balancer = new Balancer({
        fetchProxies
      });

      const first = await balancer.getNext();
      const second = await balancer.getNext();

      expect(first).to.deep.equal({ url: 'http://127.0.0.1:' + ports[0] });
      expect(second).to.deep.equal({ url: 'http://127.0.0.1:' + ports[1] });
    });

    it('should send request using proxy', (done) => {
      const balancer = new Balancer({
        fetchProxies
      });

      singleServer = createTestServer()

      balancer.request('http://127.0.0.1:8080')
        .then(res => res.text())
        .then(body => {
          expect(body).to.equal('test')
          done();
        })
    });
  })

  context('different requestors', () => {
    it('should make requests successfully with axios', (done) => {
      const balancer = new Balancer({
        requestor: axios,
        fetchProxies
      });

      singleServer = createTestServer()

      balancer.request('http://127.0.0.1:8080')
        .then(res => res.data)
        .then(body => {
          expect(body).to.equal('test')
          done();
        })
    });

    it('should make requests successfully with got', (done) => {
      const balancer = new Balancer({
        requestor: got,
        agentFn: ({ proxy, timeout }) => ({
          https: new ProxyAgent(proxy.url, {
            timeout
          })
        }),
        fetchProxies
      });

      singleServer = createTestServer()

      balancer.request('http://127.0.0.1:8080')
        .then(res => res.body)
        .then(body => {
          expect(body).to.equal('test')
          done();
        })
    });
  })

  context('different proxy agents', () => {
    it('should make requests successfully with tunnel', (done) => {
      const balancer = new Balancer({
        requestor: axios,
        agentFn() {
          const agent = tunnel.httpsOverHttp({
            proxy: {
              host: '127.0.0.1',
              port: ports[0],
              headers: {
                'User-Agent': 'Node'
              }
            }
          })
          return agent
        },
        fetchProxies
      });

      singleServer = createTestServer()

      balancer.request('http://127.0.0.1:8080')
        .then(res => res.data)
        .then(body => {
          expect(body).to.equal('test')
          done();
        })
    });
  })

<<<<<<< HEAD
  context('ip limiter', () => {
    it('should limit requests based on frequency', async (done) => {
      const balancer = new Balancer({
        callsPerDuration: 1,
        duration: 100,
        timeout: 0,
        postDurationWait: 1000,
        fetchProxies: () => fetchProxies(1)
      });

      singleServer = http.createServer((req, res) => {
        res.writeHead(200, { 'Content-type': 'text/plan' });
        res.write('test');
        res.end();
      }).listen(8080);

      const call = () => balancer.request('http://127.0.0.1:8080')

      await call()
      await call()
      await call()
      await call()

      expect(true).to.be.true
      done()
=======
  context('retryFn(..)', () => {
    it('aborts and returns error', async () => {
      let err
      const balancer = new Balancer({
        retryFn: async ({ error, retryCount, timesThisIpRetried, ipsTried }) => {
          err = error
          return retryOptions.abort
        },
        fetchProxies
      });

      singleServer = createFailureServer()

      // creates function wrapper
      sinon.spy(balancer, 'request')

      try {
        await balancer.request('http://127.0.0.1:8080')
      } catch {
        expect(balancer.request.calledOnce).to.be.true
        expect(err.body).to.equal('fail')
      }
    });

    it('retryNextIp should include retryCount, timesThisIpRetried, and ipsTried correctly', async () => {
      let ipsTriedVal
      let retryCountVal
      let timesThisIpRetriedVal
      const balancer = new Balancer({
        retryFn: ({ error, retryCount, timesThisIpRetried, ipsTried }) => {
          retryCountVal = retryCount
          ipsTriedVal = ipsTried
          timesThisIpRetriedVal = timesThisIpRetried
          return retryCount >= 2 ? retryOptions.abort : retryOptions.retryNextIp
        },
        fetchProxies
      });

      singleServer = createFailureServer()

      // creates function wrapper
      sinon.spy(balancer, 'request')

      try {
        await balancer.request('http://127.0.0.1:8080')
      } catch {
        expect(balancer.request.calledThrice).to.be.true
        expect(ipsTriedVal).to.equal(3)
        expect(retryCountVal).to.equal(2)
        expect(timesThisIpRetriedVal).to.equal(0)
      }
    });

    it('retrySameIp should include retryCount, timesThisIpRetried, and ipsTried correctly', async () => {
      let ipsTriedVal
      let retryCountVal
      let timesThisIpRetriedVal
      const balancer = new Balancer({
        retryFn: ({ error, retryCount, timesThisIpRetried, ipsTried }) => {
          retryCountVal = retryCount
          ipsTriedVal = ipsTried
          timesThisIpRetriedVal = timesThisIpRetried
          return retryCount >= 2 ? retryOptions.abort : retryOptions.retrySameIp
        },
        fetchProxies
      });

      singleServer = createFailureServer()

      // creates function wrapper
      sinon.spy(balancer, 'request')

      try {
        await balancer.request('http://127.0.0.1:8080')
      } catch {
        expect(balancer.request.calledThrice).to.be.true
        expect(ipsTriedVal).to.equal(1)
        expect(retryCountVal).to.equal(2)
        expect(timesThisIpRetriedVal).to.equal(2)
      }
>>>>>>> 903bf4e9
    });
  })
});<|MERGE_RESOLUTION|>--- conflicted
+++ resolved
@@ -19,10 +19,7 @@
   4003,
   4004
 ]
-<<<<<<< HEAD
 const fetchProxies = (i) => (i ? 'http://127.0.0.1:' + ports[i] : ports.map(port => 'http://127.0.0.1:' + port))
-=======
-const fetchProxies = () => ports.map(port => 'http://127.0.0.1:' + port)
 const createTestServer = () => http.createServer((req, res) => {
   res.writeHead(200, { 'Content-type': 'text/plan' });
   res.write('test');
@@ -33,7 +30,6 @@
   res.write('fail');
   res.end();
 }).listen(8080);
->>>>>>> 903bf4e9
 
 describe('Proxy Balancer', () => {
   let servers;
@@ -91,6 +87,34 @@
 
       await expect(balancer.request()).to.be.rejectedWith("Empty proxy list");
     });
+  })
+
+  context('ip limiter', () => {
+    xit('should limit requests based on frequency', async (done) => {
+      const balancer = new Balancer({
+        callsPerDuration: 1,
+        duration: 100,
+        timeout: 0,
+        postDurationWait: 1000,
+        fetchProxies: () => fetchProxies(1)
+      });
+
+      singleServer = http.createServer((req, res) => {
+        res.writeHead(200, { 'Content-type': 'text/plan' });
+        res.write('test');
+        res.end();
+      }).listen(8080);
+
+      const call = () => balancer.request('http://127.0.0.1:8080')
+
+      await call()
+      await call()
+      await call()
+      await call()
+
+      expect(true).to.be.true
+      done()
+    })
   })
 
   context('base functionalities', () => {
@@ -191,33 +215,6 @@
     });
   })
 
-<<<<<<< HEAD
-  context('ip limiter', () => {
-    it('should limit requests based on frequency', async (done) => {
-      const balancer = new Balancer({
-        callsPerDuration: 1,
-        duration: 100,
-        timeout: 0,
-        postDurationWait: 1000,
-        fetchProxies: () => fetchProxies(1)
-      });
-
-      singleServer = http.createServer((req, res) => {
-        res.writeHead(200, { 'Content-type': 'text/plan' });
-        res.write('test');
-        res.end();
-      }).listen(8080);
-
-      const call = () => balancer.request('http://127.0.0.1:8080')
-
-      await call()
-      await call()
-      await call()
-      await call()
-
-      expect(true).to.be.true
-      done()
-=======
   context('retryFn(..)', () => {
     it('aborts and returns error', async () => {
       let err
@@ -298,7 +295,6 @@
         expect(retryCountVal).to.equal(2)
         expect(timesThisIpRetriedVal).to.equal(2)
       }
->>>>>>> 903bf4e9
     });
   })
 });